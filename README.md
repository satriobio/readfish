# ![alt text](examples/images/readfish_logo.jpg "ReadFish Logo")

If you are anything like us, reading a README is the last thing you do when running code. 
PLEASE DON'T DO THAT FOR READFISH. This will effect changes to your sequencing and - 
if you use it incorrectly - cost you money. We have added a [list of GOTCHAs](#common-gotchas) 
at the end of this README. We have almost certainly missed some... so - if something goes 
wrong, let us know so we can add you to the GOTCHA hall of fame!

This is a Python3 package that integrates with the 
[Read Until API](https://github.com/nanoporetech/read_until_api). 

The Read Until API provides a mechanism for an application to connect to a
MinKNOW server to obtain read data in real-time. The data can be analysed in the
way most fit for purpose, and a return call can be made to the server to unblock
the read in progress and so direct sequencing capacity towards reads of interest.

<<<<<<< HEAD
**This implementation of ReadFish requires Guppy version >= 4.0.11 and MinKNOW version core >= 4.0.4 . It will not work on earlier versions.** 
=======
**This implementation of ReadFish requires Guppy version 3.4.5. and MinKNOW version core 3.6. It will not work on earlier versions and performance is not currently guranteed on later versions.**

**Update - 21/08/2020 - We currently have a pre-release version of ReadFish available which is compatible with MinKNOW 4.0 and Guppy 4. See the [PyPI](https://pypi.org/project/readfish/0.0.5a2/) page for installation instructions.** 

**Guppy 3.4.5 is available from here https://mirror.oxfordnanoportal.com/software/analysis/ont-guppy_3.4.5_linux64.tar.gz **
>>>>>>> 14ddf60c

**Currently we only recommend LINUX for running ReadFish. We have not had 
effective performance on other platforms to date.**

The code here has been tested with Guppy in GPU mode using GridION Mk1 and 
NVIDIA RTX2080 on live sequencing runs and an NIVIDA GTX1080 using playback 
on a simulated run (see below for how to test this).  
This code is run at your own risk as it DOES affect sequencing output. You 
are **strongly** advised to test your setup prior to running (see below for 
example tests).

Citation
--------
If you use this software please cite: [10.1101/2020.02.03.926956](https://dx.doi.org/10.1101/2020.02.03.926956)

> Nanopore adaptive sequencing for mixed samples, whole exome capture and targeted panels  
> Alexander Payne, Nadine Holmes, Thomas Clarke, Rory Munro, Bisrat Debebe, Matthew Loose  
> bioRxiv 2020.02.03.926956; doi: https://doi.org/10.1101/2020.02.03.926956

Installation
------------
```bash
# Make a virtual environment
python3 -m venv readfish
. ./readfish/bin/activate
pip install --upgrade pip

# Install our ReadFish Software
pip install git+https://github.com/nanoporetech/read_until_api
pip install git+https://github.com/LooseLab/readfish@master
```

Usage
-----
```bash
# check install
$ readfish
usage: readfish [-h] [--version]
                {targets,align,centrifuge,unblock-all,validate,summary} ...

positional arguments:
  {targets,align,centrifuge,unblock-all,validate,summary}
                        Sub-commands
    targets             Run targeted sequencing
    align               ReadFish and Run Until, using minimap2
    centrifuge          ReadFish and Run Until, using centrifuge
    unblock-all         Unblock all reads
    validate            ReadFish TOML Validator
    summary             Summary stats from FASTQ files

optional arguments:
  -h, --help            show this help message and exit
  --version             show program's version number and exit

See '<command> --help' to read about a specific sub-command.

# example run command - change arguments as necessary:
$ readfish targets --experiment-name "Test run" --device MN17073 --toml example.toml --log-file RU_log.log
```

TOML File
---------
For information on the TOML files see [TOML.md](TOML.md).

Testing
-------
To test readfish on your configuration we recommend first running a playback 
experiment to test unblock speed and then selection.

#### Configuring bulk FAST5 file Playback
1. Download an open access bulk FAST5 file from 
[here](http://s3.amazonaws.com/nanopore-human-wgs/bulkfile/PLSP57501_20170308_FNFAF14035_MN16458_sequencing_run_NOTT_Hum_wh1rs2_60428.fast5). 
This file is 21Gb so make sure you have plenty of space.
1. To configure a run for playback, you need to find and edit a sequencing TOML 
file. These are typically located in `/opt/ont/minknow/conf/package/sequencing`. 
Edit a file such as sequencing_MIN106_DNA.toml and under the entry `[custom_settings]` 
add a field: 
    ```text
    simulation = "/full/path/to/your_bulk.FAST5"
    ```
3. If running GUPPY in GPU mode, set the parameter `break_reads_after_seconds = 1.0` 
to `break_reads_after_seconds = 0.4`.
4. In the MinKNOW GUI, right click on a sequencing position and select `Reload Scripts`. 
Your version of MinKNOW will now playback the bulkfile rather than live sequencing.
5. Insert a configuration test flowcell into the sequencing device.
6. Start a sequencing run as you would normally, selecting the corresponding flow 
cell type to the edited script (here FLO-MIN106) as the flowcell type.
7. The run should start and immediately begin a mux scan. Let it run for around 
five minutes after which your read length histogram should look as below:
    ![alt text](examples/images/control.png "Control Image")

#### Testing unblock response
Now we shall test unblocking by running `readfish unblock-all` which will simply eject 
every single read on the flow cell. 
1. To do this run:
    ```bash
    readfish unblock-all --device <YOUR_DEVICE_ID> --experiment-name "Testing ReadFish Unblock All"
    ```   
1. Leave the run for a further 5 minutes and observe the read length histogram. 
If unblocks are happening correctly you will see something like the below:
    ![alt text](examples/images/Unblock.png "Unblock Image")
A closeup of the unblock peak shows reads being unblocked quickly:
    ![alt text](examples/images/Unblock_closeup.png "Closeup Unblock Image")    

If you are happy with the unblock response, move onto testing basecalling.

#### Testing basecalling and mapping.
To test selective sequencing you must have access to a 
[guppy basecall server](https://community.nanoporetech.com/downloads/guppy/release_notes) (>=3.4.0) 
and configure a [TOML](TOML.md) file. Here we provide an [example TOML file](examples/human_chr_selection.toml).
1. First make a local copy of the example TOML file:
    ```bash
    curl -O https://github.com/LooseLab/readfish/blob/master/examples/human_chr_selection.toml
    ```
1. Modify the `reference` field in the file to be the full path to a [minimap2](https://github.com/lh3/minimap2) index of the human genome.
1. Modify the `targets` fields for each condition to reflect the naming convention used in your index. This is the sequence name only, up to but not including any whitespace.
e.g. `>chr1 human chromosome 1` would become `chr1`. If these names do not match, then target matching will fail.
1. We provide a [JSON schema](readfish/static/readfish_toml.schema.json) and a script for validating 
configuration files which will let you check if the toml will drive an experiment as you expect:
    
    ```bash
    readfish validate human_chr_selection.toml
    ```

    Errors with the configuration will be written to the terminal along with a text description of the conditions for the experiment as below.
    
    ```text
    readfish validate examples/human_chr_selection.toml
    😻 Looking good!
    Generating experiment description - please be patient!
    This experiment has 1 region on the flowcell

    Using reference: /path/to/reference.mmi

    Region 'select_chr_21_22' (control=False) has 2 targets of which 2 are
    in the reference. Reads will be unblocked when classed as single_off
    or multi_off; sequenced when classed as single_on or multi_on; and
    polled for more data when classed as no_map or no_seq.
    ```         
1. If your toml file validates then run the following command:
    ```bash
    readfish targets --device <YOUR_DEVICE_ID> \
                  --experiment-name "RU Test basecall and map" \
                  --toml <PATH_TO_TOML> \
                  --log-file ru_test.log
    ```
1. In the terminal window you should see messages reporting the speed of mapping of the form:
    ```text
    2020-02-24 16:45:35,677 ru.ru_gen 7R/0.03526s
    2020-02-24 16:45:35,865 ru.ru_gen 3R/0.02302s
    2020-02-24 16:45:35,965 ru.ru_gen 4R/0.02249s
    ```
   **Note: if these times are longer than 0.4 seconds you will have performance issues. Contact us via github issues for support.**

1. In the MinKNOW messages interface you should see the experiment description as generated by the readfish validate command above.   
        ![alt text](examples/images/minknow_messages.png "MinKNOW Messages") 

 #### Testing expected results from a selection experiment.
 
 The only way to test readfish on a playback run is to look at changes in read length for rejected vs accepted reads. To do this:
 
 1. Start a fresh simulation run using the bulkfile provided above.
 2. Restart the readfish command (as above):
    ```bash
    readfish targets --device <YOUR_DEVICE_ID> \
                  --experiment-name "RU Test basecall and map" \
                  --toml <PATH_TO_TOML> \
                  --log-file ru_test.log
    ```
 3. Allow the run to proceed for at least 15 minutes (making sure you are writing out read data!).
 4. After 15 minutes it should look something like this:
        ![alt text](examples/images/PlaybackRunUnblock.png "Playback Unblock Image")
Zoomed in on the unblocks: 
        ![alt text](examples/images/PlaybackRunUnblockCloseUp.png "Closeup Playback Unblock Image")
 4. Run `readfish summary` to check if your run has performed as expected. This file requires the path to your toml file followed by the path to your fastq reads. Typical results are provided below and show longer mean read lengths for the two selected chromosomes (here chr21 and chr22). Note the mean read lengths observed will be dependent on system performance. Optimal guppy configuration for your system is left to the user.
     ```text
     contig  number      sum   min     max    std   mean  median     N50
       chr1    1326  4187614   142  224402  14007   3158     795   48026
      chr10     804  2843010   275  248168  15930   3536     842   47764
      chr11     672  2510741   184  310591  18572   3736     841   73473
      chr12     871  2317742   292  116848   9929   2661     825   37159
      chr13     391  1090012   227  189103  12690   2788     781   41292
      chr14     469  2323329   275  251029  20107   4954     830   68887
      chr15     753  2189326   180  154830  12371   2907     812   40686
      chr16     522  1673329   218  166941  12741   3206     862   39258
      chr17     484  1609208   191  169651  15777   3325     816   73019
      chr18     483  1525953   230  252901  14414   3159     813   40090
      chr19     664  1898289   249  171742  13181   2859     820   46271
       chr2    1474  4279420   234  222310  13090   2903     820   43618
      chr20     489  1622910   229  171322  13223   3319     887   33669
      chr21      32  1221224  1053  223477  56923  38163   13238  112200
      chr22      47   724863   244  184049  28113  15423    6781   33464
       chr3    1142  3554814   243  247771  15173   3113     760   62683
       chr4    1224  4402210   210  221084  15769   3597     820   66686
       chr5    1371  4495150   205  330821  16699   3279     801   65394
       chr6     978  2725891   246  146169  10995   2787     791   37791
       chr7    1039  3027136   166  263043  14705   2914     798   56567
       chr8     848  2581406   238  229150  15618   3044     772   44498
       chr9     893  3028224   259  247975  16011   3391     802   54953
       chrM     144   216047   215   20731   2562   1500     864    1391
       chrX     868  3124552   238  192451  15594   3600     832   49047
       chrY       8    47071   510   31654  10743   5884    1382   31654    
    ```
 **After completing your tests you should remove the simulation line from the sequencing_MIN106_DNA.toml file. You MUST then reload the scripts. If using Guppy GPU basecalling leave the break_reads_after_seconds parameter as 0.4.** 
 
 Common Gotcha's
 ----
 These may or may not (!) be mistakes we have made already...
 1. If the previous run has not fully completed - i.e is still basecalling or processing raw data,you may connect to the wrong instance and see nothing happening. Always check the previous run has finished completely.
 2. If you have forgotten to remove your simultation line from your sequencing toml you will forever be trapped in an inception like resequencing of old data... Don't do this!
 3. If basecalling doesn't seem to be working check:
    - Check your basecalling server is running.
    - Check the ip of your server is correct.
    - Check the port of your server is correct.
 4. If you are expecting reads to unblock but they do not - check that you have set `control=false` in your readfish toml file.  `control=true` will prevent any unblocks but does otherwise run the full analysis pipeline.
 5. Oh no - every single read is being unblocked - I have nothing on target! 
    - Double check your reference file is in the correct location.
    - Double check your targets exist in that reference file.
    - Double check your targets are correctly formatted with contig name matching the record names in your reference (Exclude description - i.e the contig name up to the first whitespace). 
 6. **Where has my reference gone?** If you are using a _live TOML file - e.g running iter_align or iter_cent, the previous reference MMI file is deleted when a new one is added. This obviosuly saves on disk space use(!) but can lead to unfortunate side effects - i.e you delete yoru MMI file. These can of course be recreated but user **beware**.
 
 Happy ReadFishing!

  Acknowledgements
 ----

We're really grateful to lots of people for help and support. Here's a few of them...

From the lab:
Teri Evans, Sam Holt, Lewis Gallagher, Chris Alder, Thomas Clarke

From ONT:
Stu Reid, Chris Wright, Rosemary Dokos, Chris Seymour, Clive Brown, George Pimm, Jon Pugh

From the Nanopore World:
Nick Loman, Josh Quick, John Tyson, Jared Simpson, Ewan Birney, Alexander Senf, Nick Goldman, Miten Jain

And for our Awesome Logo please checkout out [@tim_bassford](https://twitter.com/tim_bassford) from [@TurbineCreative](https://twitter.com/TurbineCreative)!
  <|MERGE_RESOLUTION|>--- conflicted
+++ resolved
@@ -14,15 +14,9 @@
 way most fit for purpose, and a return call can be made to the server to unblock
 the read in progress and so direct sequencing capacity towards reads of interest.
 
-<<<<<<< HEAD
+
 **This implementation of ReadFish requires Guppy version >= 4.0.11 and MinKNOW version core >= 4.0.4 . It will not work on earlier versions.** 
-=======
-**This implementation of ReadFish requires Guppy version 3.4.5. and MinKNOW version core 3.6. It will not work on earlier versions and performance is not currently guranteed on later versions.**
-
-**Update - 21/08/2020 - We currently have a pre-release version of ReadFish available which is compatible with MinKNOW 4.0 and Guppy 4. See the [PyPI](https://pypi.org/project/readfish/0.0.5a2/) page for installation instructions.** 
-
-**Guppy 3.4.5 is available from here https://mirror.oxfordnanoportal.com/software/analysis/ont-guppy_3.4.5_linux64.tar.gz **
->>>>>>> 14ddf60c
+
 
 **Currently we only recommend LINUX for running ReadFish. We have not had 
 effective performance on other platforms to date.**
