--- conflicted
+++ resolved
@@ -1,8 +1,4 @@
 """version.py
 Version of the read until software
 """
-<<<<<<< HEAD
-__version__ = "0.0.7a6"
-=======
-__version__ = "0.0.7dev3"
->>>>>>> af0a9763
+__version__ = "0.0.7dev5"